--- conflicted
+++ resolved
@@ -12,8 +12,6 @@
 .coverage
 coverage.xml
 .benchmark
-
-
 *.log
 xpp/*.zip
 wheels
@@ -22,8 +20,6 @@
 .Rhistory
 *.tsv#
 *.xlsx#
-
-src/sbmlutils/report/test
 
 # ipython notebooks
 .ipynb_checkpoints/
@@ -35,10 +31,6 @@
 # documentation build
 docs_builder/_build/
 
-<<<<<<< HEAD
+# report
 sbml4humans/package-lock.json
-=======
-# 
-src/sbmlutils/report/test/
-
->>>>>>> 6452a229
+src/sbmlutils/report/test/