--- conflicted
+++ resolved
@@ -5,11 +5,7 @@
             <component-menu class="p-mt-2" />
             <document-menu class="p-mt-5" />
         </div>
-<<<<<<< HEAD
         <div class="p-col-12 p-lg-7 middle">
-=======
-        <div class="p-col-12 p-lg-7" style="border-right: 1px solid darkgray; border-left: 1px solid darkgray">
->>>>>>> 824f12fc
             <tables-container />
         </div>
         <div class="p-col-12 p-lg-3 middle">
@@ -48,14 +44,10 @@
 });
 </script>
 
-<<<<<<< HEAD
 <style lang="scss" scoped>
 .middle {
     border-right: 1px solid #bfbfbf;
     height: 89vh;
     overflow-y: scroll;
 }
-</style>
-=======
-<style lang="scss" scoped></style>
->>>>>>> 824f12fc
+</style>