"""Sympy based content to presentation MathML conversion.

A common problem in rendering MathML is that the content MathML is difficult to read.
The presentation MathML has a much better rendering and improves understandability.
This module uses stylesheets for the conversion of content MathMl -> presention MathML.

This is currently just a proof of principle.
Content MathML would improve readability of reports.

MathML is currently rendered with MathJax http://docs.mathjax.org/en/latest/
in the report. This should be updated using sympy for converstion to latex
or presentation mathml

astnode -> content MathML -> expr -> latex
formula (annotation) -> expr -> latex

see also: https://docs.sympy.org/dev/modules/printing.html#module-sympy.printing.mathml
"""
import logging
from pathlib import Path

import libsbml
from sympy import sympify
from sympy.printing.latex import latex
from sympy.printing.mathml import MathMLContentPrinter, MathMLPresentationPrinter


def formula_to_astnode(formula: str) -> libsbml.ASTNode:
    """Convert formula string to ASTNode.

    :param formula: SBML formula string
    :return: libsbml.ASTNode
    """
    astnode = libsbml.parseL3Formula(formula)
    if not astnode:
        logging.error(f"Formula could not be parsed: '{formula}'")
        logging.error(libsbml.getLastParseL3Error())
    return astnode


def cmathml_to_astnode(cmathml: str) -> libsbml.ASTNode:
    """Convert Content MathML string to ASTNode.

    :param cmathml: SBML Content MathML string
    :return: libsbml.ASTNode
    """
    return libsbml.readMathMLFromString(cmathml)


def astnode_to_expression(astnode: libsbml.ASTNode):
    """Convert AstNode to sympy expression.

    An AST node in libSBML is a recursive tree structure; each node has a type,
    a pointer to a value, and a list of children nodes. Each ASTNode node may
    have none, one, two, or more children depending on its type. There are
    node types to represent numbers (with subtypes to distinguish integer,
    real, and rational numbers), names (e.g., constants or variables),
    simple mathematical operators, logical or relational operators and
    functions.

    see also: http://sbml.org/Software/libSBML/docs/python-api/libsbml-math.html

    :param astnode: libsbml.ASTNode
    :return: sympy expression
    """
    formula = libsbml.formulaToL3String(astnode)
    return formula_to_expression(formula)


def formula_to_expression(formula: str):
    """Parse sympy expression from given formula string.

    :param formula: SBML formula string
    :return: sympy expression
    """
    # round trip to remove unnecessary inline dimensions
    ast_node = formula_to_astnode(formula)
    settings = libsbml.L3ParserSettings()
    settings.setParseUnits(False)

    formula = libsbml.formulaToL3StringWithSettings(ast_node, settings=settings)

    # create sympy expressions with variables and formula
    formula = _replace_piecewise(formula)
    formula = formula.replace("&&", "&")
    formula = formula.replace("||", "|")
    expr = sympify(formula)

    return expr


def _replace_piecewise(formula: str) -> str:
    """Replace libsbml piecewise with sympy piecewise.

    :param formula: SBML formula string
    :return: formula string
    """
    while True:
        index = formula.find("piecewise(")
        if index == -1:
            break

        # process piecewise
        search_idx = index + 9

        # init counters
        bracket_open = 0
        pieces = []
        piece_chars = []

        while search_idx < len(formula):
            c = formula[search_idx]
            if c == ",":
                if bracket_open == 1:
                    pieces.append("".join(piece_chars).strip())
                    piece_chars = []
            else:
                if c == "(":
                    if bracket_open != 0:
                        piece_chars.append(c)
                    bracket_open += 1
                elif c == ")":
                    if bracket_open != 1:
                        piece_chars.append(c)
                    bracket_open -= 1
                else:
                    piece_chars.append(c)

            if bracket_open == 0:
                pieces.append("".join(piece_chars).strip())
                break

            # next character
            search_idx += 1

        # find end index
        if (len(pieces) % 2) == 1:
            pieces.append("True")  # last condition is True
        sympy_pieces = []
        for k in range(0, int(len(pieces) / 2)):
            sympy_pieces.append(f"({pieces[2*k]}, {pieces[2*k+1]})")
        new_str = f"Piecewise({','.join(sympy_pieces)})"
        formula = formula.replace(formula[index : search_idx + 1], new_str)

    return formula


def astnode_to_mathml(astnode, printer="content", **settings) -> str:
    """Convert formula to presentation/content MathML.

    This does not use ASTNode serialization, but parsing of the
    corresponding formula due to differences in MathML!

    :param formula: SBML formula string
    :param settings:
    :return: Content or presentation MathML
    """
    expr = astnode_to_expression(astnode)
    return _expression_to_mathml(expr=expr, printer=printer, **settings)


def formula_to_mathml(formula, printer="content", **settings) -> str:
    """Convert formula to MathML.

    :param formula: SBML formula string
    :param printer: 'content' or 'presentation'
    :param settings:
    :return: Content or presentation MathML
    """
    expr = formula_to_expression(formula=formula)
    return _expression_to_mathml(expr=expr, printer=printer, **settings)


def _expression_to_mathml(expr, printer="content", **settings) -> str:
    """Convert sympy expression to MathML.

    :param expr: sympy expression
    :param printer: 'content' or 'presentation'
    :param settings:
    :return: Content or presentation MathML
    """
    if printer == "presentation":
        s = MathMLPresentationPrinter(settings)
    else:
        s = MathMLContentPrinter(settings)
    xml = s._print(sympify(expr))
    s.apply_patch()
    pretty_xml = xml.toprettyxml()
    s.restore_patch()
    return pretty_xml


def cmathml_to_pmathml(cmathml: str, **settings) -> str:
    """Convert Content MathML to PresentationMathML.

    :param cmathml: Content MathML
    :param settings:
    :return: Presentation MathML
    """
    astnode = cmathml_to_astnode(cmathml)
    expr = astnode_to_expression(astnode)
    return _expression_to_mathml(expr, printer="presentation", **settings)


def formula_to_latex(formula: str, **settings) -> str:
    """Convert formula to latex.

    :param formula: SBML formula string
    :param settings:
    :return: Latex string
    """
    expr = formula_to_expression(formula)
    return latex(expr, mul_symbol="dot", **settings)


def astnode_to_latex(astnode: libsbml.ASTNode, **settings) -> str:
    """Convert AstNode to Latex.

    :param astnode: libsbml.ASTNode
    :param settings:
    :return: Latex string
    """
    expr = astnode_to_expression(astnode)
    return latex(expr, mul_symbol="dot", **settings)


def cmathml_to_latex(cmathml: str, **settings) -> str:
    """Convert Content MathML to Latex.

    :param cmathml: Content Mathml string
    :param settings:
    :return: Latex string
    """
    astnode = cmathml_to_astnode(cmathml)
<<<<<<< HEAD
    return astnode_to_latex(astnode, **settings)


if __name__ == "__main__":
    formula = "1 dimensionless"
    print(formula)
    expr = formula_to_expression(formula)
    print(expr)

    exit()

    formula = "3**5 / x * glc"

    print("-" * 80)
    print(formula_to_mathml(formula, printer="content"))
    print("-" * 80)
    print(formula_to_mathml(formula, printer="presentation"))

    base_dir = Path(__file__).parent / "resources"
    mathml_path = base_dir / "content_mathml.xml"
    with open(mathml_path, "r") as f_mathml:
        cmathml = f_mathml.read()
        print(cmathml)
        print("-" * 80)
        pmathml = cmathml_to_pmathml(cmathml)
        print(pmathml)
        print("-" * 80)
        print(cmathml_to_latex(cmathml))

    formula = "GK_Vmax * GK_gc_free * (atp/(GK_k_atp + atp)) * f_gly * (power(glc,GK_n)/(power(glc,GK_n) + power(GK_k_glc, GK_n)))"
    print("-" * 80)
    print(formula_to_latex(formula))
=======
    return astnode_to_latex(astnode, **settings)
>>>>>>> 8b70d503
<|MERGE_RESOLUTION|>--- conflicted
+++ resolved
@@ -232,39 +232,4 @@
     :return: Latex string
     """
     astnode = cmathml_to_astnode(cmathml)
-<<<<<<< HEAD
-    return astnode_to_latex(astnode, **settings)
-
-
-if __name__ == "__main__":
-    formula = "1 dimensionless"
-    print(formula)
-    expr = formula_to_expression(formula)
-    print(expr)
-
-    exit()
-
-    formula = "3**5 / x * glc"
-
-    print("-" * 80)
-    print(formula_to_mathml(formula, printer="content"))
-    print("-" * 80)
-    print(formula_to_mathml(formula, printer="presentation"))
-
-    base_dir = Path(__file__).parent / "resources"
-    mathml_path = base_dir / "content_mathml.xml"
-    with open(mathml_path, "r") as f_mathml:
-        cmathml = f_mathml.read()
-        print(cmathml)
-        print("-" * 80)
-        pmathml = cmathml_to_pmathml(cmathml)
-        print(pmathml)
-        print("-" * 80)
-        print(cmathml_to_latex(cmathml))
-
-    formula = "GK_Vmax * GK_gc_free * (atp/(GK_k_atp + atp)) * f_gly * (power(glc,GK_n)/(power(glc,GK_n) + power(GK_k_glc, GK_n)))"
-    print("-" * 80)
-    print(formula_to_latex(formula))
-=======
-    return astnode_to_latex(astnode, **settings)
->>>>>>> 8b70d503
+    return astnode_to_latex(astnode, **settings)