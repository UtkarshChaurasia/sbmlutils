--- conflicted
+++ resolved
@@ -331,12 +331,8 @@
             'events',
             'ports',
             'replacedElements',
-<<<<<<< HEAD
-            'deletions',]:
-=======
             'deletions',
         ]:
->>>>>>> 222935d0
             # create the respective objects
             if hasattr(self, attr):
                 objects = getattr(self, attr)
